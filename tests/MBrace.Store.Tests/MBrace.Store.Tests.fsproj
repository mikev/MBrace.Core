﻿<?xml version="1.0" encoding="utf-8"?>
<Project ToolsVersion="12.0" DefaultTargets="Build" xmlns="http://schemas.microsoft.com/developer/msbuild/2003">
  <Import Project="$(MSBuildExtensionsPath)\$(MSBuildToolsVersion)\Microsoft.Common.props" Condition="Exists('$(MSBuildExtensionsPath)\$(MSBuildToolsVersion)\Microsoft.Common.props')" />
  <PropertyGroup>
    <Configuration Condition=" '$(Configuration)' == '' ">Debug</Configuration>
    <Platform Condition=" '$(Platform)' == '' ">AnyCPU</Platform>
    <SchemaVersion>2.0</SchemaVersion>
    <ProjectGuid>b04b2ab2-eb56-4236-aa8e-8a4f9a3ab488</ProjectGuid>
    <OutputType>Library</OutputType>
    <RootNamespace>MBrace.Store.Tests</RootNamespace>
    <AssemblyName>MBrace.Store.Tests</AssemblyName>
    <TargetFrameworkVersion>v4.5</TargetFrameworkVersion>
    <TargetFSharpCoreVersion>4.3.1.0</TargetFSharpCoreVersion>
    <Name>MBrace.Store.Tests</Name>
  </PropertyGroup>
  <PropertyGroup Condition=" '$(Configuration)|$(Platform)' == 'Debug|AnyCPU' ">
    <DebugSymbols>true</DebugSymbols>
    <DebugType>full</DebugType>
    <Optimize>false</Optimize>
    <Tailcalls>false</Tailcalls>
    <OutputPath>..\..\bin\</OutputPath>
    <DefineConstants>DEBUG;TRACE</DefineConstants>
    <WarningLevel>3</WarningLevel>
    <DocumentationFile>..\..\bin\MBrace.Store.Tests.XML</DocumentationFile>
  </PropertyGroup>
  <PropertyGroup Condition=" '$(Configuration)|$(Platform)' == 'Release|AnyCPU' ">
    <DebugType>pdbonly</DebugType>
    <Optimize>true</Optimize>
    <Tailcalls>true</Tailcalls>
    <OutputPath>..\..\bin\</OutputPath>
    <DefineConstants>TRACE</DefineConstants>
    <WarningLevel>3</WarningLevel>
    <DocumentationFile>..\..\bin\MBrace.Store.Tests.XML</DocumentationFile>
  </PropertyGroup>
  <PropertyGroup>
    <MinimumVisualStudioVersion Condition="'$(MinimumVisualStudioVersion)' == ''">11</MinimumVisualStudioVersion>
  </PropertyGroup>
  <Choose>
    <When Condition="'$(VisualStudioVersion)' == '11.0'">
      <PropertyGroup Condition="Exists('$(MSBuildExtensionsPath32)\..\Microsoft SDKs\F#\3.0\Framework\v4.0\Microsoft.FSharp.Targets')">
        <FSharpTargetsPath>$(MSBuildExtensionsPath32)\..\Microsoft SDKs\F#\3.0\Framework\v4.0\Microsoft.FSharp.Targets</FSharpTargetsPath>
      </PropertyGroup>
    </When>
    <Otherwise>
      <PropertyGroup Condition="Exists('$(MSBuildExtensionsPath32)\Microsoft\VisualStudio\v$(VisualStudioVersion)\FSharp\Microsoft.FSharp.Targets')">
        <FSharpTargetsPath>$(MSBuildExtensionsPath32)\Microsoft\VisualStudio\v$(VisualStudioVersion)\FSharp\Microsoft.FSharp.Targets</FSharpTargetsPath>
      </PropertyGroup>
    </Otherwise>
  </Choose>
  <Import Project="$(FSharpTargetsPath)" />
  <ItemGroup>
    <Compile Include="Config.fs" />
    <Compile Include="TestTypes.fs" />
    <Compile Include="FileStore.fs" />
    <Compile Include="TableStore.fs" />
    <Compile Include="MBraceStoreTests.fs" />
    <Compile Include="FileSystemStore.fs" />
    <Compile Include="AzureStore.fs" />
    <Content Include="App.config" />
    <None Include="paket.references" />
  </ItemGroup>
  <ItemGroup>
    <Reference Include="mscorlib" />
    <Reference Include="FSharp.Core, Version=$(TargetFSharpCoreVersion), Culture=neutral, PublicKeyToken=b03f5f7f11d50a3a">
      <Private>True</Private>
    </Reference>
    <Reference Include="System" />
    <Reference Include="System.Core" />
    <Reference Include="System.Numerics" />
    <ProjectReference Include="..\..\src\MBrace.Azure.Store\MBrace.Azure.Store.fsproj">
      <Name>MBrace.Azure.Store</Name>
      <Project>{b3d0b0bd-3b5d-4a4d-bb4c-91070cd21c85}</Project>
      <Private>True</Private>
    </ProjectReference>
    <ProjectReference Include="..\..\src\MBrace.Core\MBrace.Core.fsproj">
      <Name>MBrace.Core</Name>
      <Project>{80182c04-6e3c-486a-b3bf-0e617a837105}</Project>
      <Private>True</Private>
    </ProjectReference>
    <ProjectReference Include="..\..\src\MBrace.Library\MBrace.Library.fsproj">
      <Name>MBrace.Library</Name>
      <Project>{51606ffc-69bb-4755-8454-9e943e2b7290}</Project>
      <Private>True</Private>
    </ProjectReference>
    <ProjectReference Include="..\..\src\MBrace.Runtime.Core\MBrace.Runtime.Core.fsproj">
      <Name>MBrace.Runtime.Core</Name>
      <Project>{bb4a3241-4d46-4888-861d-a34440ecfe8b}</Project>
      <Private>True</Private>
    </ProjectReference>
    <ProjectReference Include="..\MBrace.Core.Tests\MBrace.Core.Tests.fsproj">
      <Name>MBrace.Core.Tests</Name>
      <Project>{0c3966d4-2c78-4dcf-b84b-73809f3f51bc}</Project>
      <Private>True</Private>
    </ProjectReference>
  </ItemGroup>
  <!-- To modify your build process, add your task inside one of the targets below and uncomment it. 
       Other similar extension points exist, see Microsoft.Common.targets.
  <Target Name="BeforeBuild">
  </Target>
  <Target Name="AfterBuild">
  </Target>
  -->
  <Choose>
    <When Condition="$(TargetFrameworkIdentifier) == '.NETFramework'">
      <Choose>
        <When Condition="$(TargetFrameworkVersion) == 'v1.0'">
          <ItemGroup>
            <Reference Include="nunit.framework">
              <HintPath>..\..\packages\NUnit\lib\nunit.framework.dll</HintPath>
              <Private>True</Private>
              <Paket>True</Paket>
            </Reference>
          </ItemGroup>
        </When>
        <When Condition="$(TargetFrameworkVersion) == 'v1.1'">
          <ItemGroup>
            <Reference Include="nunit.framework">
              <HintPath>..\..\packages\NUnit\lib\nunit.framework.dll</HintPath>
              <Private>True</Private>
              <Paket>True</Paket>
            </Reference>
          </ItemGroup>
        </When>
        <When Condition="$(TargetFrameworkVersion) == 'v2.0'">
          <ItemGroup>
            <Reference Include="FsUnit.NUnit">
              <HintPath>..\..\packages\FsUnit\Lib\Net20\FsUnit.NUnit.dll</HintPath>
              <Private>True</Private>
              <Paket>True</Paket>
            </Reference>
            <Reference Include="nunit.framework">
              <HintPath>..\..\packages\NUnit\lib\nunit.framework.dll</HintPath>
              <Private>True</Private>
              <Paket>True</Paket>
            </Reference>
          </ItemGroup>
        </When>
        <When Condition="$(TargetFrameworkVersion) == 'v3.5'">
          <ItemGroup>
            <Reference Include="FsUnit.NUnit">
              <HintPath>..\..\packages\FsUnit\Lib\Net20\FsUnit.NUnit.dll</HintPath>
              <Private>True</Private>
              <Paket>True</Paket>
            </Reference>
            <Reference Include="nunit.framework">
              <HintPath>..\..\packages\NUnit\lib\nunit.framework.dll</HintPath>
              <Private>True</Private>
              <Paket>True</Paket>
            </Reference>
          </ItemGroup>
        </When>
        <When Condition="$(TargetFrameworkVersion) == 'v4.0' And $(TargetFrameworkProfile) == 'Client'">
          <ItemGroup>
            <Reference Include="FsPickler">
              <HintPath>..\..\packages\FsPickler\lib\net40\FsPickler.dll</HintPath>
              <Private>True</Private>
              <Paket>True</Paket>
            </Reference>
            <Reference Include="FsUnit.NUnit">
              <HintPath>..\..\packages\FsUnit\Lib\Net40\FsUnit.NUnit.dll</HintPath>
              <Private>True</Private>
              <Paket>True</Paket>
            </Reference>
            <Reference Include="nunit.framework">
              <HintPath>..\..\packages\NUnit\lib\nunit.framework.dll</HintPath>
              <Private>True</Private>
              <Paket>True</Paket>
            </Reference>
          </ItemGroup>
        </When>
        <When Condition="$(TargetFrameworkVersion) == 'v4.0'">
          <ItemGroup>
            <Reference Include="FsPickler">
              <HintPath>..\..\packages\FsPickler\lib\net40\FsPickler.dll</HintPath>
              <Private>True</Private>
              <Paket>True</Paket>
            </Reference>
            <Reference Include="FsUnit.NUnit">
              <HintPath>..\..\packages\FsUnit\Lib\Net40\FsUnit.NUnit.dll</HintPath>
              <Private>True</Private>
              <Paket>True</Paket>
            </Reference>
            <Reference Include="nunit.framework">
              <HintPath>..\..\packages\NUnit\lib\nunit.framework.dll</HintPath>
              <Private>True</Private>
              <Paket>True</Paket>
            </Reference>
          </ItemGroup>
        </When>
        <Otherwise>
          <ItemGroup>
            <Reference Include="FsPickler">
              <HintPath>..\..\packages\FsPickler\lib\net45\FsPickler.dll</HintPath>
              <Private>True</Private>
              <Paket>True</Paket>
            </Reference>
            <Reference Include="FsUnit.NUnit">
              <HintPath>..\..\packages\FsUnit\Lib\Net40\FsUnit.NUnit.dll</HintPath>
              <Private>True</Private>
              <Paket>True</Paket>
            </Reference>
            <Reference Include="nunit.framework">
              <HintPath>..\..\packages\NUnit\lib\nunit.framework.dll</HintPath>
              <Private>True</Private>
              <Paket>True</Paket>
            </Reference>
            <Reference Include="Vagrant">
              <HintPath>..\..\packages\Vagrant\lib\net45\Vagrant.dll</HintPath>
              <Private>True</Private>
              <Paket>True</Paket>
            </Reference>
          </ItemGroup>
        </Otherwise>
      </Choose>
    </When>
    <When Condition="$(TargetFrameworkIdentifier) == 'MonoAndroid'">
      <ItemGroup>
        <Reference Include="FsPickler">
          <HintPath>..\..\packages\FsPickler\lib\net45\FsPickler.dll</HintPath>
          <Private>True</Private>
          <Paket>True</Paket>
        </Reference>
        <Reference Include="FsUnit.NUnit">
          <HintPath>..\..\packages\FsUnit\Lib\Net40\FsUnit.NUnit.dll</HintPath>
          <Private>True</Private>
          <Paket>True</Paket>
        </Reference>
        <Reference Include="nunit.framework">
          <HintPath>..\..\packages\NUnit\lib\nunit.framework.dll</HintPath>
          <Private>True</Private>
          <Paket>True</Paket>
        </Reference>
        <Reference Include="Vagrant">
          <HintPath>..\..\packages\Vagrant\lib\net45\Vagrant.dll</HintPath>
          <Private>True</Private>
          <Paket>True</Paket>
        </Reference>
      </ItemGroup>
    </When>
    <When Condition="$(TargetFrameworkIdentifier) == 'MonoTouch'">
      <ItemGroup>
        <Reference Include="FsPickler">
          <HintPath>..\..\packages\FsPickler\lib\net45\FsPickler.dll</HintPath>
          <Private>True</Private>
          <Paket>True</Paket>
        </Reference>
        <Reference Include="FsUnit.NUnit">
          <HintPath>..\..\packages\FsUnit\Lib\Net40\FsUnit.NUnit.dll</HintPath>
          <Private>True</Private>
          <Paket>True</Paket>
        </Reference>
        <Reference Include="nunit.framework">
          <HintPath>..\..\packages\NUnit\lib\nunit.framework.dll</HintPath>
          <Private>True</Private>
          <Paket>True</Paket>
        </Reference>
        <Reference Include="Vagrant">
          <HintPath>..\..\packages\Vagrant\lib\net45\Vagrant.dll</HintPath>
          <Private>True</Private>
          <Paket>True</Paket>
        </Reference>
      </ItemGroup>
    </When>
    <When Condition="$(TargetFrameworkIdentifier) == 'Silverlight'">
      <ItemGroup>
        <Reference Include="FsPickler">
          <HintPath>..\..\packages\FsPickler\lib\net45\FsPickler.dll</HintPath>
          <Private>True</Private>
          <Paket>True</Paket>
        </Reference>
        <Reference Include="FsUnit.NUnit">
          <HintPath>..\..\packages\FsUnit\Lib\Net40\FsUnit.NUnit.dll</HintPath>
          <Private>True</Private>
          <Paket>True</Paket>
        </Reference>
        <Reference Include="nunit.framework">
          <HintPath>..\..\packages\NUnit\lib\nunit.framework.dll</HintPath>
          <Private>True</Private>
          <Paket>True</Paket>
        </Reference>
        <Reference Include="Vagrant">
          <HintPath>..\..\packages\Vagrant\lib\net45\Vagrant.dll</HintPath>
          <Private>True</Private>
          <Paket>True</Paket>
        </Reference>
      </ItemGroup>
    </When>
    <When Condition="$(TargetFrameworkIdentifier) == 'Windows'">
      <ItemGroup>
        <Reference Include="FsPickler">
          <HintPath>..\..\packages\FsPickler\lib\net45\FsPickler.dll</HintPath>
          <Private>True</Private>
          <Paket>True</Paket>
        </Reference>
        <Reference Include="FsUnit.NUnit">
          <HintPath>..\..\packages\FsUnit\Lib\Net40\FsUnit.NUnit.dll</HintPath>
          <Private>True</Private>
          <Paket>True</Paket>
        </Reference>
        <Reference Include="nunit.framework">
          <HintPath>..\..\packages\NUnit\lib\nunit.framework.dll</HintPath>
          <Private>True</Private>
          <Paket>True</Paket>
        </Reference>
        <Reference Include="Vagrant">
          <HintPath>..\..\packages\Vagrant\lib\net45\Vagrant.dll</HintPath>
          <Private>True</Private>
          <Paket>True</Paket>
        </Reference>
      </ItemGroup>
    </When>
    <When Condition="$(TargetFrameworkIdentifier) == 'WindowsPhoneApp'">
      <ItemGroup>
        <Reference Include="FsPickler">
          <HintPath>..\..\packages\FsPickler\lib\net45\FsPickler.dll</HintPath>
          <Private>True</Private>
          <Paket>True</Paket>
        </Reference>
        <Reference Include="FsUnit.NUnit">
          <HintPath>..\..\packages\FsUnit\Lib\Net40\FsUnit.NUnit.dll</HintPath>
          <Private>True</Private>
          <Paket>True</Paket>
        </Reference>
        <Reference Include="nunit.framework">
          <HintPath>..\..\packages\NUnit\lib\nunit.framework.dll</HintPath>
          <Private>True</Private>
          <Paket>True</Paket>
        </Reference>
        <Reference Include="Vagrant">
          <HintPath>..\..\packages\Vagrant\lib\net45\Vagrant.dll</HintPath>
          <Private>True</Private>
          <Paket>True</Paket>
        </Reference>
      </ItemGroup>
    </When>
    <Otherwise>
      <ItemGroup>
        <Reference Include="FsPickler">
          <HintPath>..\..\packages\FsPickler\lib\net45\FsPickler.dll</HintPath>
          <Private>True</Private>
          <Paket>True</Paket>
        </Reference>
        <Reference Include="FsUnit.NUnit">
          <HintPath>..\..\packages\FsUnit\Lib\Net40\FsUnit.NUnit.dll</HintPath>
          <Private>True</Private>
          <Paket>True</Paket>
        </Reference>
        <Reference Include="nunit.framework">
          <HintPath>..\..\packages\NUnit\lib\nunit.framework.dll</HintPath>
          <Private>True</Private>
          <Paket>True</Paket>
        </Reference>
        <Reference Include="Vagrant">
          <HintPath>..\..\packages\Vagrant\lib\net45\Vagrant.dll</HintPath>
          <Private>True</Private>
          <Paket>True</Paket>
        </Reference>
      </ItemGroup>
    </Otherwise>
  </Choose>
<<<<<<< HEAD
=======
  <ItemGroup>
    <Compile Include="Config.fs" />
    <Compile Include="TestTypes.fs" />
    <Compile Include="FileStore.fs" />
    <Compile Include="TableStore.fs" />
    <Compile Include="MBraceStoreTests.fs" />
    <Compile Include="FileSystemStore.fs" />
    <Content Include="App.config" />
    <None Include="paket.references" />
  </ItemGroup>
  <ItemGroup>
    <Reference Include="mscorlib" />
    <Reference Include="FSharp.Core, Version=$(TargetFSharpCoreVersion), Culture=neutral, PublicKeyToken=b03f5f7f11d50a3a">
      <Private>False</Private>
    </Reference>
    <Reference Include="System" />
    <Reference Include="System.Core" />
    <Reference Include="System.Numerics" />
    <ProjectReference Include="..\..\src\MBrace.Core\MBrace.Core.fsproj">
      <Name>MBrace.Core</Name>
      <Project>{80182c04-6e3c-486a-b3bf-0e617a837105}</Project>
      <Private>True</Private>
    </ProjectReference>
    <ProjectReference Include="..\..\src\MBrace.Library\MBrace.Library.fsproj">
      <Name>MBrace.Library</Name>
      <Project>{51606ffc-69bb-4755-8454-9e943e2b7290}</Project>
      <Private>True</Private>
    </ProjectReference>
    <ProjectReference Include="..\..\src\MBrace.Runtime.Core\MBrace.Runtime.Core.fsproj">
      <Name>MBrace.Runtime.Core</Name>
      <Project>{bb4a3241-4d46-4888-861d-a34440ecfe8b}</Project>
      <Private>True</Private>
    </ProjectReference>
    <ProjectReference Include="..\MBrace.Core.Tests\MBrace.Core.Tests.fsproj">
      <Name>MBrace.Core.Tests</Name>
      <Project>{0c3966d4-2c78-4dcf-b84b-73809f3f51bc}</Project>
      <Private>True</Private>
    </ProjectReference>
  </ItemGroup>
  <!-- To modify your build process, add your task inside one of the targets below and uncomment it. 
       Other similar extension points exist, see Microsoft.Common.targets.
  <Target Name="BeforeBuild">
  </Target>
  <Target Name="AfterBuild">
  </Target>
  -->
>>>>>>> a76296af
</Project><|MERGE_RESOLUTION|>--- conflicted
+++ resolved
@@ -48,58 +48,6 @@
     </Otherwise>
   </Choose>
   <Import Project="$(FSharpTargetsPath)" />
-  <ItemGroup>
-    <Compile Include="Config.fs" />
-    <Compile Include="TestTypes.fs" />
-    <Compile Include="FileStore.fs" />
-    <Compile Include="TableStore.fs" />
-    <Compile Include="MBraceStoreTests.fs" />
-    <Compile Include="FileSystemStore.fs" />
-    <Compile Include="AzureStore.fs" />
-    <Content Include="App.config" />
-    <None Include="paket.references" />
-  </ItemGroup>
-  <ItemGroup>
-    <Reference Include="mscorlib" />
-    <Reference Include="FSharp.Core, Version=$(TargetFSharpCoreVersion), Culture=neutral, PublicKeyToken=b03f5f7f11d50a3a">
-      <Private>True</Private>
-    </Reference>
-    <Reference Include="System" />
-    <Reference Include="System.Core" />
-    <Reference Include="System.Numerics" />
-    <ProjectReference Include="..\..\src\MBrace.Azure.Store\MBrace.Azure.Store.fsproj">
-      <Name>MBrace.Azure.Store</Name>
-      <Project>{b3d0b0bd-3b5d-4a4d-bb4c-91070cd21c85}</Project>
-      <Private>True</Private>
-    </ProjectReference>
-    <ProjectReference Include="..\..\src\MBrace.Core\MBrace.Core.fsproj">
-      <Name>MBrace.Core</Name>
-      <Project>{80182c04-6e3c-486a-b3bf-0e617a837105}</Project>
-      <Private>True</Private>
-    </ProjectReference>
-    <ProjectReference Include="..\..\src\MBrace.Library\MBrace.Library.fsproj">
-      <Name>MBrace.Library</Name>
-      <Project>{51606ffc-69bb-4755-8454-9e943e2b7290}</Project>
-      <Private>True</Private>
-    </ProjectReference>
-    <ProjectReference Include="..\..\src\MBrace.Runtime.Core\MBrace.Runtime.Core.fsproj">
-      <Name>MBrace.Runtime.Core</Name>
-      <Project>{bb4a3241-4d46-4888-861d-a34440ecfe8b}</Project>
-      <Private>True</Private>
-    </ProjectReference>
-    <ProjectReference Include="..\MBrace.Core.Tests\MBrace.Core.Tests.fsproj">
-      <Name>MBrace.Core.Tests</Name>
-      <Project>{0c3966d4-2c78-4dcf-b84b-73809f3f51bc}</Project>
-      <Private>True</Private>
-    </ProjectReference>
-  </ItemGroup>
-  <!-- To modify your build process, add your task inside one of the targets below and uncomment it. 
-       Other similar extension points exist, see Microsoft.Common.targets.
-  <Target Name="BeforeBuild">
-  </Target>
-  <Target Name="AfterBuild">
-  </Target>
-  -->
   <Choose>
     <When Condition="$(TargetFrameworkIdentifier) == '.NETFramework'">
       <Choose>
@@ -358,8 +306,6 @@
       </ItemGroup>
     </Otherwise>
   </Choose>
-<<<<<<< HEAD
-=======
   <ItemGroup>
     <Compile Include="Config.fs" />
     <Compile Include="TestTypes.fs" />
@@ -406,5 +352,4 @@
   <Target Name="AfterBuild">
   </Target>
   -->
->>>>>>> a76296af
 </Project>