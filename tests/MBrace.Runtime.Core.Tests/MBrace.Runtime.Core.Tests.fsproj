--- conflicted
+++ resolved
@@ -180,8 +180,6 @@
         </Reference>
         <Reference Include="Mono.Cecil.Rocks">
           <HintPath>..\..\packages\Mono.Cecil\lib\net40\Mono.Cecil.Rocks.dll</HintPath>
-<<<<<<< HEAD
-=======
           <Private>True</Private>
           <Paket>True</Paket>
         </Reference>
@@ -196,38 +194,16 @@
       <ItemGroup>
         <Reference Include="Mono.Cecil.Rocks">
           <HintPath>..\..\packages\Mono.Cecil\lib\sl5\Mono.Cecil.Rocks.dll</HintPath>
->>>>>>> 196e3aa3
-          <Private>True</Private>
-          <Paket>True</Paket>
-        </Reference>
-        <Reference Include="Mono.Cecil">
-<<<<<<< HEAD
-          <HintPath>..\..\packages\Mono.Cecil\lib\net40\Mono.Cecil.dll</HintPath>
-=======
+          <Private>True</Private>
+          <Paket>True</Paket>
+        </Reference>
+        <Reference Include="Mono.Cecil">
           <HintPath>..\..\packages\Mono.Cecil\lib\sl5\Mono.Cecil.dll</HintPath>
->>>>>>> 196e3aa3
-          <Private>True</Private>
-          <Paket>True</Paket>
-        </Reference>
-      </ItemGroup>
-    </When>
-<<<<<<< HEAD
-    <When Condition="$(TargetFrameworkIdentifier) == 'Silverlight' And $(TargetFrameworkVersion) == 'v5.0'">
-      <ItemGroup>
-        <Reference Include="Mono.Cecil.Rocks">
-          <HintPath>..\..\packages\Mono.Cecil\lib\sl5\Mono.Cecil.Rocks.dll</HintPath>
-          <Private>True</Private>
-          <Paket>True</Paket>
-        </Reference>
-        <Reference Include="Mono.Cecil">
-          <HintPath>..\..\packages\Mono.Cecil\lib\sl5\Mono.Cecil.dll</HintPath>
-          <Private>True</Private>
-          <Paket>True</Paket>
-        </Reference>
-      </ItemGroup>
-    </When>
-=======
->>>>>>> 196e3aa3
+          <Private>True</Private>
+          <Paket>True</Paket>
+        </Reference>
+      </ItemGroup>
+    </When>
     <When Condition="($(TargetFrameworkIdentifier) == '.NETFramework' And ($(TargetFrameworkVersion) == 'v4.5' Or $(TargetFrameworkVersion) == 'v4.5.1' Or $(TargetFrameworkVersion) == 'v4.5.2' Or $(TargetFrameworkVersion) == 'v4.5.3' Or $(TargetFrameworkVersion) == 'v4.6')) Or ($(TargetFrameworkIdentifier) == 'MonoAndroid') Or ($(TargetFrameworkIdentifier) == 'MonoTouch')">
       <ItemGroup>
         <Reference Include="Mono.Cecil.Mdb">
